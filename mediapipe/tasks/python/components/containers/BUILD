# Copyright 2022 The MediaPipe Authors. All Rights Reserved.
#
# Licensed under the Apache License, Version 2.0 (the "License");
# you may not use this file except in compliance with the License.
# You may obtain a copy of the License at
#
#     http://www.apache.org/licenses/LICENSE-2.0
#
# Unless required by applicable law or agreed to in writing, software
# distributed under the License is distributed on an "AS IS" BASIS,
# WITHOUT WARRANTIES OR CONDITIONS OF ANY KIND, either express or implied.
# See the License for the specific language governing permissions and
# limitations under the License.

# Placeholder for internal Python strict library and test compatibility macro.

package(default_visibility = ["//mediapipe/tasks:internal"])

licenses(["notice"])

py_library(
    name = "audio_data",
    srcs = ["audio_data.py"],
)

py_library(
    name = "bounding_box",
    srcs = ["bounding_box.py"],
    deps = [
        "//mediapipe/framework/formats:location_data_py_pb2",
        "//mediapipe/tasks/python/core:optional_dependencies",
    ],
)

py_library(
    name = "rect",
    srcs = ["rect.py"],
    deps = [
        "//mediapipe/framework/formats:rect_py_pb2",
        "//mediapipe/tasks/python/core:optional_dependencies",
    ],
)

py_library(
    name = "landmark",
    srcs = ["landmark.py"],
    deps = [
        "//mediapipe/framework/formats:landmark_py_pb2",
        "//mediapipe/tasks/python/core:optional_dependencies",
    ],
)

py_library(
    name = "landmark_detection_result",
    srcs = ["landmark_detection_result.py"],
    deps = [
        ":landmark",
        ":rect",
        "//mediapipe/framework/formats:classification_py_pb2",
        "//mediapipe/framework/formats:landmark_py_pb2",
        "//mediapipe/tasks/cc/components/containers/proto:landmarks_detection_result_py_pb2",
        "//mediapipe/tasks/python/components/containers:category",
        "//mediapipe/tasks/python/core:optional_dependencies",
    ],
)

py_library(
    name = "category",
    srcs = ["category.py"],
    deps = [
        "//mediapipe/tasks/cc/components/containers/proto:category_py_pb2",
        "//mediapipe/tasks/python/core:optional_dependencies",
    ],
)

py_library(
    name = "detections",
    srcs = ["detections.py"],
    deps = [
        ":bounding_box",
        ":category",
        "//mediapipe/framework/formats:detection_py_pb2",
        "//mediapipe/framework/formats:location_data_py_pb2",
        "//mediapipe/tasks/python/core:optional_dependencies",
    ],
)

py_library(
    name = "classifications",
    srcs = ["classifications.py"],
    deps = [
        ":category",
        "//mediapipe/tasks/cc/components/containers/proto:classifications_py_pb2",
        "//mediapipe/tasks/python/core:optional_dependencies",
    ],
)

py_library(
<<<<<<< HEAD
    name = "embeddings",
    srcs = ["embeddings.py"],
    deps = [
        "//mediapipe/tasks/cc/components/containers/proto:embeddings_py_pb2",
=======
    name = "classification_result",
    srcs = ["classification_result.py"],
    deps = [
        ":category",
        "//mediapipe/tasks/cc/components/containers/proto:classifications_py_pb2",
>>>>>>> 571c0b1f
        "//mediapipe/tasks/python/core:optional_dependencies",
    ],
)<|MERGE_RESOLUTION|>--- conflicted
+++ resolved
@@ -96,18 +96,20 @@
 )
 
 py_library(
-<<<<<<< HEAD
-    name = "embeddings",
-    srcs = ["embeddings.py"],
-    deps = [
-        "//mediapipe/tasks/cc/components/containers/proto:embeddings_py_pb2",
-=======
     name = "classification_result",
     srcs = ["classification_result.py"],
     deps = [
         ":category",
         "//mediapipe/tasks/cc/components/containers/proto:classifications_py_pb2",
->>>>>>> 571c0b1f
+        "//mediapipe/tasks/python/core:optional_dependencies",
+    ],
+)
+
+py_library(
+    name = "embeddings",
+    srcs = ["embeddings.py"],
+    deps = [
+        "//mediapipe/tasks/cc/components/containers/proto:embeddings_py_pb2",
         "//mediapipe/tasks/python/core:optional_dependencies",
     ],
 )